from collections import defaultdict
import pickle as pkl
import pyarrow as pa
import awkward as ak
import numpy as np
import pandas as pd
import json
import os
import shutil
import pathlib
from typing import List, Optional
import pyarrow.parquet as pq

import importlib.resources

from coffea import processor
from coffea.nanoevents.methods import candidate, vector
from coffea.analysis_tools import Weights, PackedSelection

from boostedhiggs.utils import match_HWW, getParticles, match_V, match_Top
from boostedhiggs.corrections import (
    corrected_msoftdrop,
    add_VJets_kFactors,
    add_jetTriggerSF,
    add_lepton_weight,
    add_pileup_weight,
)
<<<<<<< HEAD
from boostedhiggs.btag import btagWPs,BTagCorrector
=======
from boostedhiggs.btag import btagWPs, BTagCorrector
>>>>>>> 6443e7fe

from .run_tagger_inference import runInferenceTriton

import warnings
warnings.filterwarnings("ignore", message="Found duplicate branch ")
warnings.filterwarnings("ignore", category=DeprecationWarning)
warnings.filterwarnings("ignore", message="Missing cross-reference index ")
warnings.filterwarnings("ignore", message="divide by zero encountered in log")
np.seterr(invalid='ignore')


def dsum(*dicts):
    ret = defaultdict(int)
    for d in dicts:
        for k, v in d.items():
            ret[k] += v
    return dict(ret)


def pad_val(
    arr: ak.Array,
    value: float,
    target: int = None,
    axis: int = 0,
    to_numpy: bool = False,
    clip: bool = True,
):
    """
    pads awkward array up to ``target`` index along axis ``axis`` with value ``value``,
    optionally converts to numpy array
    """
    if target:
        ret = ak.fill_none(ak.pad_none(arr, target, axis=axis, clip=clip), value, axis=None)
    else:
        ret = ak.fill_none(arr, value, axis=None)
    return ret.to_numpy() if to_numpy else ret


def build_p4(cand):
    return ak.zip(
        {
            "pt": cand.pt,
            "eta": cand.eta,
            "phi": cand.phi,
            "mass": cand.mass,
            "charge": cand.charge,
        },
        with_name="PtEtaPhiMCandidate",
        behavior=candidate.behavior,
    )


class HwwProcessor(processor.ProcessorABC):
    def __init__(self,
                 year="2017",
                 yearmod="",
                 channels=["ele", "mu"],
                 output_location="./outfiles/",
                 inference=False,
                 apply_trigger=True):

        self._year = year
        self._yearmod = yearmod
        self._channels = channels
        self._output_location = output_location

        # trigger paths
        with importlib.resources.path("boostedhiggs.data", "triggers.json") as path:
            with open(path, 'r') as f:
                self._HLTs = json.load(f)[self._year]

        # apply trigger in selection?
        self.apply_trigger = apply_trigger

        # https://twiki.cern.ch/twiki/bin/view/CMS/MissingETOptionalFiltersRun2
        with importlib.resources.path("boostedhiggs.data", "metfilters.json") as path:
            with open(path, 'r') as f:
                self._metfilters = json.load(f)[self._year]

        # b-tagging corrector
        self._btagWPs = btagWPs["deepJet"][year + yearmod]
        # self._btagSF = BTagCorrector("M", "deepJet", year, yearmod)

        if year == '2018':
            self.dataset_per_ch = {
                "ele": "EGamma",
                "mu": "SingleMuon",
            }
        else:
            self.dataset_per_ch = {
                "ele": "SingleElectron",
                "mu": "SingleMuon",
            }

        # do inference
        self.inference = inference
        # for tagger model and preprocessing dict
        self.tagger_resources_path = (
            str(pathlib.Path(__file__).parent.resolve()) + "/tagger_resources/"
        )

    @property
    def accumulator(self):
        return self._accumulator

    def save_dfs_parquet(self, fname, dfs_dict, ch):
        if self._output_location is not None:
            table = pa.Table.from_pandas(dfs_dict)
            if len(table) != 0:     # skip dataframes with empty entries
                pq.write_table(table, self._output_location + ch + '/parquet/' + fname + '.parquet')

    def ak_to_pandas(self, output_collection: ak.Array) -> pd.DataFrame:
        output = pd.DataFrame()
        for field in ak.fields(output_collection):
            output[field] = ak.to_numpy(output_collection[field])
        return output

    def add_selection(self, name: str, sel: np.ndarray, channel: list = None):
        """Adds selection to PackedSelection object and the cutflow dictionary"""
        # channels = channel if (channel and channel in self._channels) else self._channels
        channels = channel if channel else self._channels
        for ch in channels:
            self.selections[ch].add(name, sel)
            self.cutflows[ch][name] = np.sum(self.selections[ch].all(*self.selections[ch].names))

    def process(self, events: ak.Array):
        """Returns skimmed events which pass preselection cuts and with the branches listed in self._skimvars"""
        dataset = events.metadata['dataset']
        isMC = hasattr(events, "genWeight")
        sumgenweight = ak.sum(events.genWeight) if isMC else 0
        nevents = len(events)

        # empty selections and cutflows
        self.selections = {}
        self.cutflows = {}
        for ch in self._channels:
            self.selections[ch] = PackedSelection()
            self.cutflows[ch] = {}
            self.cutflows[ch]["all"] = nevents

        # trigger
        trigger_noiso = {}
        trigger_iso = {}
        for ch in self._channels:
            # apply trigger to both data and MC
            trigger = np.zeros(nevents, dtype='bool')
            trigger_noiso[ch] = np.zeros(nevents, dtype='bool')
            trigger_iso[ch] = np.zeros(nevents, dtype='bool')
            for t in self._HLTs[ch]:
                if t in events.HLT.fields:
                    if "Iso" in t or "WPTight_Gsf" in t:
                        trigger_iso[ch] = trigger_iso[ch] | events.HLT[t]
                    else:
                        trigger_noiso[ch] = trigger_noiso[ch] | events.HLT[t]
                    trigger = trigger | events.HLT[t]
            if self.apply_trigger:
                # apply trigger selection
                self.add_selection("trigger", trigger, [ch])
            del trigger

        # metfilters
        metfilters = np.ones(nevents, dtype='bool')
        metfilterkey = "mc" if isMC else "data"
        for mf in self._metfilters[metfilterkey]:
            if mf in events.Flag.fields:
                metfilters = metfilters & events.Flag[mf]
        self.add_selection("metfilters", metfilters)

        # taus (will need to refine to avoid overlap with htt)
        loose_taus_mu = (
            (events.Tau.pt > 20)
            & (abs(events.Tau.eta) < 2.3)
            & (events.Tau.idAntiMu >= 1)  # loose antiMu ID
        )
        loose_taus_ele = (
            (events.Tau.pt > 20)
            & (abs(events.Tau.eta) < 2.3)
            & (events.Tau.idAntiEleDeadECal >= 2)  # loose Anti-electron MVA discriminator V6 (2018) ?
        )
        n_loose_taus_mu = ak.sum(loose_taus_mu, axis=1)
        n_loose_taus_ele = ak.sum(loose_taus_ele, axis=1)

        # muons
        loose_muons = (
            (((events.Muon.pt > 30) & (events.Muon.pfRelIso04_all < 0.25)) |
             (events.Muon.pt > 55))
            & (np.abs(events.Muon.eta) < 2.4)
            & (events.Muon.looseId)
        )
        n_loose_muons = ak.sum(loose_muons, axis=1)

        good_muons = (
            (events.Muon.pt > 30)
            & (np.abs(events.Muon.eta) < 2.4)
            & (np.abs(events.Muon.dz) < 0.1)
            & (np.abs(events.Muon.dxy) < 0.05)
            & (events.Muon.sip3d <= 4.0)
            & events.Muon.mediumId
        )
        n_good_muons = ak.sum(good_muons, axis=1)

        # electrons
        loose_electrons = (
            (((events.Electron.pt > 38) & (events.Electron.pfRelIso03_all < 0.25)) |
             (events.Electron.pt > 120))
            & (np.abs(events.Electron.eta) < 2.4)
            & ((np.abs(events.Electron.eta) < 1.44) | (np.abs(events.Electron.eta) > 1.57))
            & (events.Electron.cutBased >= events.Electron.LOOSE)
        )
        n_loose_electrons = ak.sum(loose_electrons, axis=1)

        good_electrons = (
            (events.Electron.pt > 38)
            & (np.abs(events.Electron.eta) < 2.4)
            & ((np.abs(events.Electron.eta) < 1.44) | (np.abs(events.Electron.eta) > 1.57))
            & (np.abs(events.Electron.dz) < 0.1)
            & (np.abs(events.Electron.dxy) < 0.05)
            & (events.Electron.sip3d <= 4.0)
            & (events.Electron.mvaFall17V2noIso_WP90)
        )
        n_good_electrons = ak.sum(good_electrons, axis=1)

        # get candidate lepton
        goodleptons = ak.concatenate([events.Muon[good_muons], events.Electron[good_electrons]], axis=1)    # concat muons and electrons
        goodleptons = goodleptons[ak.argsort(goodleptons.pt, ascending=False)]      # sort by pt
        candidatelep = ak.firsts(goodleptons)   # pick highest pt

        candidatelep_p4 = build_p4(candidatelep)    # build p4 for candidate lepton
        lep_reliso = candidatelep.pfRelIso04_all if hasattr(candidatelep, "pfRelIso04_all") else candidatelep.pfRelIso03_all    # reliso for candidate lepton
        lep_miso = candidatelep.miniPFRelIso_all    # miniso for candidate lepton
        mu_mvaId = candidatelep.mvaId if hasattr(candidatelep, "mvaId") else np.zeros(nevents)      # MVA-ID for candidate lepton
        mu_highPtId = ak.firsts(events.Muon[good_muons]).highPtId
        ele_highPtId = ak.firsts(events.Electron[good_electrons]).cutBased_HEEP

        # jets
        goodjets = events.Jet[
            (events.Jet.pt > 30)
            & (abs(events.Jet.eta) < 5.0)
            & events.Jet.isTight
            & (events.Jet.puId > 0)
        ]
        # reject EE noisy jets for 2017
        if self._year == '2017':
            goodjets = goodjets[
                (goodjets.pt > 50)
                | (abs(goodjets.eta) < 2.65)
                | (abs(goodjets.eta) > 3.139)
            ]
        ht = ak.sum(goodjets.pt, axis=1)

        # fatjets
        fatjets = events.FatJet
        fatjets["msdcorr"] = corrected_msoftdrop(fatjets)
        fatjets["qcdrho"] = 2 * np.log(fatjets.msdcorr / fatjets.pt)

        good_fatjets = (
            (fatjets.pt > 200)
            & (abs(fatjets.eta) < 2.5)
            & fatjets.isTight
        )
        n_fatjets = ak.sum(good_fatjets, axis=1)

        good_fatjets = fatjets[good_fatjets]        # select good fatjets
        good_fatjets = good_fatjets[ak.argsort(good_fatjets.pt, ascending=False)]       # sort them by pt

        # for leptonic channel: first clean jets and leptons by removing overlap, then pick candidate_fj closest to the lepton
        lep_in_fj_overlap_bool = good_fatjets.delta_r(candidatelep_p4) > 0.1
        good_fatjets = good_fatjets[lep_in_fj_overlap_bool]
        fj_idx_lep = ak.argmin(good_fatjets.delta_r(candidatelep_p4), axis=1, keepdims=True)
        candidatefj = ak.firsts(good_fatjets[fj_idx_lep])

        # MET
        met = events.MET
        mt_lep_met = np.sqrt(
            2. * candidatelep_p4.pt * met.pt * (ak.ones_like(met.pt) - np.cos(candidatelep_p4.delta_phi(met)))
        )
        # delta phi MET and higgs candidate
        met_fjlep_dphi = candidatefj.delta_phi(met)

        # for leptonic channel: pick candidate_fj closest to the MET
        # candidatefj = ak.firsts(good_fatjets[ak.argmin(good_fatjets.delta_phi(met), axis=1, keepdims=True)])      # get candidatefj for leptonic channel

        # lepton and fatjet mass
        lep_fj_m = (candidatefj - candidatelep_p4).mass  # mass of fatjet without lepton

        # b-jets
        # in event, pick highest b score in opposite direction from signal (we will make cut here to avoid tt background events producing bjets)
        dphi_jet_lepfj = abs(goodjets.delta_phi(candidatefj))
        bjets_away_lepfj = goodjets[dphi_jet_lepfj > np.pi / 2]

        # deltaR
        lep_fj_dr = candidatefj.delta_r(candidatelep_p4)

        # VBF variables
<<<<<<< HEAD
        ak4_outside_ak8 = goodjets[goodjets.delta_r(candidatefj)>0.8]
        jet1 = ak4_outside_ak8[:, 0:1]
        jet2 = ak4_outside_ak8[:, 1:2]
        deta = abs(ak.firsts(jet1).eta - ak.firsts(jet2).eta)
        mjj = ( ak.firsts(jet1) + ak.firsts(jet2) ).mass
=======
        ak4_outside_ak8 = goodjets[goodjets.delta_r(candidatefj) > 0.8]
        jet1 = ak4_outside_ak8[:, 0:1]
        jet2 = ak4_outside_ak8[:, 1:2]
        deta = abs(ak.firsts(jet1).eta - ak.firsts(jet2).eta)
        mjj = (ak.firsts(jet1) + ak.firsts(jet2)).mass
>>>>>>> 6443e7fe
        # to optimize
        # isvbf = ((deta > 3.5) & (mjj > 1000))
        # isvbf = ak.fill_none(isvbf,False)

        """
        HEM issue: Hadronic calorimeter Endcaps Minus (HEM) issue.
        The endcaps of the hadron calorimeter failed to cover the phase space at -3 < eta < -1.3 and -1.57 < phi < -0.87 during the 2018 data C and D.
        The transverse momentum of the jets in this region is typically under-measured, this resuls in over-measured MET. It could also result on new electrons.
        We must veto the jets and met in this region.
        Should we veto on AK8 jets or electrons too?
        Let's add this as a cut to check first.
        """
        if self._year == "2018":
            hem_cleaning = (
                events.run >= 319077 &
                ak.any((
                    (events.Jet.pt > 30.)
                    & (events.Jet.eta > -3.2)
                    & (events.Jet.eta < -1.3)
                    & (events.Jet.phi > -1.57)
                    & (events.Jet.phi < -0.87)
                ), -1)
                | (
                    (met.phi > -1.62)
                    & (met.pt < 470.)
                    & (met.phi < -0.62)
                )
            )

        # event selections for semi-leptonic channels
        self.add_selection(
            name='fatjetKin',
            sel=candidatefj.pt > 200,
            channel=['mu', 'ele']
        )
        self.add_selection(
            name='ht',
            sel=(ht > 200),
            channel=['mu', 'ele']
        )
        # self.add_selection(
        #     name='mt',
        #     sel=(mt_lep_met < 100),
        #     channel=['mu', 'ele']
        # )
        self.add_selection(
            name='antibjettag',
            sel=(ak.max(bjets_away_lepfj.btagDeepFlavB, axis=1) < self._btagWPs["M"]),
            channel=['mu', 'ele']
        )
        self.add_selection(
            name='leptonInJet',
            sel=(lep_fj_dr < 0.8),
            channel=['mu', 'ele']
        )

        # event selection for muon channel
        self.add_selection(
            name='leptonKin',
            sel=(candidatelep.pt > 30),
            channel=['mu']
        )
        self.add_selection(
            name='oneLepton',
            sel=(n_good_muons == 1) & (n_good_electrons == 0) & (n_loose_electrons == 0) & ~ak.any(loose_muons & ~good_muons, 1),
            channel=['mu']
        )
        self.add_selection(
            name='notaus',
            sel=(n_loose_taus_mu == 0),
            channel=['mu']
        )
        # self.add_selection(
        #     name='leptonIsolation',
        #     sel=( (candidatelep.pt > 30) & (candidatelep.pt < 55) & (lep_reliso < 0.15) ) | (candidatelep.pt >= 55),
        #     channel=['mu']
        # )
        # self.add_selection(
        #     name='leptonMiniIsolation',
        #     sel=( (candidatelep.pt >= 55) & (candidatelep.miniPFRelIso_all < 0.1) ) | (candidatelep.pt < 55),
        #     # sel= (candidatelep.miniPFRelIso_all < 0.1),
        #     channel=['mu']
        # )

        # event selections for electron channel
        self.add_selection(
            name='leptonKin',
            sel=(candidatelep.pt > 40),
            channel=['ele']
        )
        self.add_selection(
            name='oneLepton',
            sel=(n_good_muons == 0) & (n_loose_muons == 0) & (n_good_electrons == 1) & ~ak.any(loose_electrons & ~good_electrons, 1),
            channel=['ele']
        )
        self.add_selection(
            name='notaus',
            sel=(n_loose_taus_ele == 0),
            channel=['ele']
        )
        # self.add_selection(
        #     name='leptonIsolation',
        #     sel=( (candidatelep.pt > 30) & (candidatelep.pt < 120) & (lep_reliso < 0.15) ) | (candidatelep.pt >= 120),
        #     channel=['ele']
        # )
<<<<<<< HEAD

=======
>>>>>>> 6443e7fe

        # fill tuple variables
        variables = {
            "lep": {
                "fj_pt": candidatefj.pt,
                "fj_msoftdrop": candidatefj.msdcorr,
                "fj_bjets_ophem": ak.max(bjets_away_lepfj.btagDeepFlavB, axis=1),
                "lep_pt": candidatelep.pt,
                "lep_isolation": lep_reliso,
                "lep_misolation": lep_miso,
                "lep_fj_m": lep_fj_m,
                "lep_fj_dr": lep_fj_dr,
                "lep_met_mt": mt_lep_met,
                "met_fj_dphi": met_fjlep_dphi,
            },
            "ele": {
                "ele_highPtId": ele_highPtId,
            },
            "mu": {
                "mu_mvaId": mu_mvaId,
                "mu_highPtId": mu_highPtId,
            },
            "common": {
                "met": met.pt,
                "ht": ht,
                "nfj": n_fatjets,
                "deta": deta,
                "mjj": mjj,
            },
        }

<<<<<<< HEAD

=======
        # gen matching for signal
>>>>>>> 6443e7fe
        if (('HToWW' or 'HWW') in dataset) and isMC:
            matchHWW = match_HWW(events.GenPart, candidatefj)
            variables["lep"]["gen_Hpt"] = ak.firsts(matchHWW["matchedH"].pt)
            variables["lep"]["gen_Hnprongs"] = matchHWW["hWW_nprongs"]
            variables["lep"]["gen_iswlepton"] = matchHWW["iswlepton"]
            variables["lep"]["gen_iswstarlepton"] = matchHWW["iswstarlepton"]

        # gen matching for background
        if ('WJets' in dataset) or ('ZJets' in dataset) and isMC:
            matchV = match_V(events.GenPart, candidatefj)
            if ('WJetsToLNu' in dataset):
                variables["lep"]["gen_isVlep"] = matchV["gen_isVlep"]
            if ('WJetsToQQ' in dataset) or ('ZJetsToQQ' in dataset):
                variables["lep"]["gen_isVqq"] = matchV["gen_isVqq"]
        if ('TT' in dataset) and isMC:
            matchT = match_Top(events.GenPart, candidatefj)
            variables["lep"]["gen_isTop"] = matchT["gen_isTopbmerged"]
            variables["lep"]["gen_isToplep"] = matchT["gen_isToplep"]
            variables["lep"]["gen_isTopqq"] = matchT["gen_isTopqq"]
<<<<<<< HEAD
            
=======

>>>>>>> 6443e7fe
        # if trigger is not applied then save the trigger variables
        if not self.apply_trigger:
            variables["lep"]["cut_trigger_iso"] = trigger_iso[ch]
            variables["lep"]["cut_trigger_noniso"] = trigger_noiso[ch]

        # let's save the hem veto as a cut for now
        if self._year == "2018":
            variables["common"]["hem_cleaning"] = hem_cleaning

        """
        Weights
        ------
        - Gen weight (DONE)
        - Pileup weight (DONE)
        - L1 prefiring weight for 2016/2017 (DONE)
        - B-tagging efficiency weights (ToDo)
        - Electron trigger scale factors (DONE)
        - Muon trigger scale factors (DONE)
        - Electron ID scale factors and Reco scale factors (DONE)
        - Muon ID scale factors (DONE)
        - Muon Isolation scale factors (DONE)
        - Electron Isolation scale factors (ToDo)
        - Jet Mass Scale (JMS) scale factor (ToDo)
        - Jet Mass Resolution (JMR) scale factor (ToDo)
        - NLO EWK scale factors for DY(ll)/W(lnu)/W(qq)/Z(qq) (DONE)
        - ~NNLO QCD scale factors for DY(ll)/W(lnu)/W(qq)/Z(qq) (DONE)
        - LHE scale weights for signal
        - LHE pdf weights for signal
        - PSweights for signal
        - ParticleNet tagger efficiency
        Up and Down Variations (systematics included as a new variable)
        ----
        - Pileup weight Up/Down (DONE)
        - L1 prefiring weight Up/Down (DONE)
        - B-tagging efficiency Up/Down (ToDo)
        - Electron Trigger Up/Down (ToDo)
        - Muon Trigger Up/Down (DONE)
        - Electron ID Up/Down (DONE)
        - Electron Isolation Up/Down
        - Muon ID Up/Down (DONE)
        - Muon Isolation Up/Down (DONE)
        - JMS Up/Down
        - JMR Up/Down
        - LHE scale variations for signal
        - LHE pdf weights for signal
        - PSweights variations for signal
        - ParticleNet tagger Up/Down
        Up and Down Variations (systematics included as a new output file)
        ----
        - Jet Energy Scale (JES)
        - Jet Energy Resolution (JER)
        - MET unclustered up/down
        """
        if isMC:
            weights = Weights(nevents, storeIndividual=True)
            weights.add('genweight', events.genWeight)
            if self._year in ("2016", "2017"):
                weights.add("L1Prefiring", events.L1PreFiringWeight.Nom, events.L1PreFiringWeight.Up, events.L1PreFiringWeight.Dn)
            add_pileup_weight(weights, self._year, self._yearmod, nPU=ak.to_numpy(events.Pileup.nPU))

            add_lepton_weight(weights, candidatelep, self._year + self._yearmod, "muon")
            add_lepton_weight(weights, candidatelep, self._year + self._yearmod, "electron")

            # self._btagSF.addBtagWeight(bjets_away_lepfj, weights, "lep")

            add_VJets_kFactors(weights, events.GenPart, dataset)

            # store the final common weight
            variables["common"]["weight"] = weights.partial_weight(["genweight", "L1Prefiring", "pileup"])

            weights_per_ch = {"ele": [], "mu": []}
            for key in weights._weights.keys():
                # ignore btagSFlight/bc for now
                if "btagSFlight" in key or "btagSFbc" in key:
                    continue

                if "muon" in key:
                    varkey = "mu"
                elif "electron" in key:
                    varkey = "ele"
                elif "lep" in key:
                    varkey = "lep"
                else:
                    varkey = "common"
                # store the individual weights (ONLY for now until we debug)
                variables[varkey][f"weight_{key}"] = weights.partial_weight([key])
                if varkey in weights_per_ch.keys():
                    weights_per_ch[varkey].append(key)

            # store the per channel weight
            for ch in weights_per_ch.keys():
                if len(weights_per_ch[ch]) > 0:
                    variables[ch][f"weight_{ch}"] = weights.partial_weight(weights_per_ch[ch])

            # NOTE: to add variations:
            # for var in weights.variations:
            #     variables["common"][f"weight_{key}"] = weights.weight(key)

        # initialize pandas dataframe
        output = {}

        for ch in self._channels:
            fill_output = True
            # for data, only fill output for the dataset needed
            if not isMC and self.dataset_per_ch[ch] not in dataset:
                fill_output = False

            selection_ch = self.selections[ch].all(*self.selections[ch].names)

            # only fill output for that channel if the selections yield any events
            if np.sum(selection_ch) <= 0:
                fill_output = False

            if fill_output:
                keys = ["common", ch]
                if ch == "ele" or ch == "mu":
                    keys += ["lep"]

                out = {}
                for key in keys:
                    for var, item in variables[key].items():
                        # pad all the variables that are not a cut with -1
                        pad_item = item if ("cut" in var or "weight" in var) else pad_val(item, -1)
                        # fill out dictionary
                        out[var] = item

                # fill the output dictionary after selections
                output[ch] = {
                    key: value[selection_ch] for (key, value) in out.items()
                }

                # fill inference
                if self.inference:
                    print("pre-inference")
                    pnet_vars = runInferenceTriton(
                        self.tagger_resources_path,
                        events[selection_ch],
                        fj_idx_lep[selection_ch]
                    )
                    print("post-inference")
                    print(pnet_vars)
<<<<<<< HEAD
=======
                    # if pnet_vars == None:
                    # print('pnet_vars is None!!!... skipping storage')
                    # else:
>>>>>>> 6443e7fe
                    output[ch] = {
                        **output[ch],
                        **{key: value for (key, value) in pnet_vars.items()}
                    }
            else:
                output[ch] = {}

            # convert arrays to pandas
            if not isinstance(output[ch], pd.DataFrame):
                output[ch] = self.ak_to_pandas(output[ch])

        # now save pandas dataframes
        fname = events.behavior["__events_factory__"]._partition_key.replace("/", "_")
        fname = 'condor_' + fname

        for ch in self._channels:  # creating directories for each channel
            if not os.path.exists(self._output_location + ch):
                os.makedirs(self._output_location + ch)
            if not os.path.exists(self._output_location + ch + '/parquet'):
                os.makedirs(self._output_location + ch + '/parquet')

            self.save_dfs_parquet(fname, output[ch], ch)

        # return dictionary with cutflows
        return {
            dataset: {
                'mc': isMC,
                self._year: {
                    'sumgenweight': sumgenweight,
                    'cutflows': self.cutflows
                }
            }
        }

    def postprocess(self, accumulator):
        return accumulator<|MERGE_RESOLUTION|>--- conflicted
+++ resolved
@@ -25,11 +25,7 @@
     add_lepton_weight,
     add_pileup_weight,
 )
-<<<<<<< HEAD
-from boostedhiggs.btag import btagWPs,BTagCorrector
-=======
 from boostedhiggs.btag import btagWPs, BTagCorrector
->>>>>>> 6443e7fe
 
 from .run_tagger_inference import runInferenceTriton
 
@@ -149,7 +145,6 @@
 
     def add_selection(self, name: str, sel: np.ndarray, channel: list = None):
         """Adds selection to PackedSelection object and the cutflow dictionary"""
-        # channels = channel if (channel and channel in self._channels) else self._channels
         channels = channel if channel else self._channels
         for ch in channels:
             self.selections[ch].add(name, sel)
@@ -324,19 +319,12 @@
         lep_fj_dr = candidatefj.delta_r(candidatelep_p4)
 
         # VBF variables
-<<<<<<< HEAD
         ak4_outside_ak8 = goodjets[goodjets.delta_r(candidatefj)>0.8]
         jet1 = ak4_outside_ak8[:, 0:1]
         jet2 = ak4_outside_ak8[:, 1:2]
         deta = abs(ak.firsts(jet1).eta - ak.firsts(jet2).eta)
         mjj = ( ak.firsts(jet1) + ak.firsts(jet2) ).mass
-=======
-        ak4_outside_ak8 = goodjets[goodjets.delta_r(candidatefj) > 0.8]
-        jet1 = ak4_outside_ak8[:, 0:1]
-        jet2 = ak4_outside_ak8[:, 1:2]
-        deta = abs(ak.firsts(jet1).eta - ak.firsts(jet2).eta)
-        mjj = (ak.firsts(jet1) + ak.firsts(jet2)).mass
->>>>>>> 6443e7fe
+
         # to optimize
         # isvbf = ((deta > 3.5) & (mjj > 1000))
         # isvbf = ak.fill_none(isvbf,False)
@@ -442,10 +430,6 @@
         #     sel=( (candidatelep.pt > 30) & (candidatelep.pt < 120) & (lep_reliso < 0.15) ) | (candidatelep.pt >= 120),
         #     channel=['ele']
         # )
-<<<<<<< HEAD
-
-=======
->>>>>>> 6443e7fe
 
         # fill tuple variables
         variables = {
@@ -477,11 +461,7 @@
             },
         }
 
-<<<<<<< HEAD
-
-=======
         # gen matching for signal
->>>>>>> 6443e7fe
         if (('HToWW' or 'HWW') in dataset) and isMC:
             matchHWW = match_HWW(events.GenPart, candidatefj)
             variables["lep"]["gen_Hpt"] = ak.firsts(matchHWW["matchedH"].pt)
@@ -501,11 +481,7 @@
             variables["lep"]["gen_isTop"] = matchT["gen_isTopbmerged"]
             variables["lep"]["gen_isToplep"] = matchT["gen_isToplep"]
             variables["lep"]["gen_isTopqq"] = matchT["gen_isTopqq"]
-<<<<<<< HEAD
-            
-=======
-
->>>>>>> 6443e7fe
+
         # if trigger is not applied then save the trigger variables
         if not self.apply_trigger:
             variables["lep"]["cut_trigger_iso"] = trigger_iso[ch]
@@ -647,12 +623,7 @@
                     )
                     print("post-inference")
                     print(pnet_vars)
-<<<<<<< HEAD
-=======
-                    # if pnet_vars == None:
-                    # print('pnet_vars is None!!!... skipping storage')
-                    # else:
->>>>>>> 6443e7fe
+
                     output[ch] = {
                         **output[ch],
                         **{key: value for (key, value) in pnet_vars.items()}
