--- conflicted
+++ resolved
@@ -4,11 +4,8 @@
 import numpy as np
 from coffea.analysis_tools import PackedSelection
 from coffea.nanoevents.methods.nanoaod import FatJetArray, GenParticleArray
-<<<<<<< HEAD
-=======
 
 from typing import List, Dict, Tuple, Union
->>>>>>> 4b2db88d
 
 d_PDGID = 1
 c_PDGID = 4
@@ -49,7 +46,6 @@
     If ``byall``, checks all particles along axis ``ax`` match.
     """
     gen_pdgids = abs(genparts.pdgId)
-<<<<<<< HEAD
 
     if type(pdgids) == list:
         mask = gen_pdgids == pdgids[0]
@@ -65,44 +61,31 @@
     return ak.values_astype(array, np.int32)
 
 
-def match_H(
-    genparts: GenParticleArray, fatjet: FatJetArray, dau_pdgid=W_PDGID
-):
+def match_H(genparts: GenParticleArray, fatjet: FatJetArray, dau_pdgid=W_PDGID):
     """Gen matching for Higgs samples"""
     higgs = genparts[
-        get_pid_mask(genparts, HIGGS_PDGID, byall=False)
-        * genparts.hasFlags(GEN_FLAGS)
+        get_pid_mask(genparts, HIGGS_PDGID, byall=False) * genparts.hasFlags(GEN_FLAGS)
     ]
 
     # only select events that match an specific decay
-    signal_mask = ak.firsts(
-        ak.all(abs(higgs.children.pdgId) == dau_pdgid, axis=2)
-    )
-
-    matched_higgs = higgs[
-        ak.argmin(fatjet.delta_r(higgs), axis=1, keepdims=True)
-    ][:, 0]
+    signal_mask = ak.firsts(ak.all(abs(higgs.children.pdgId) == dau_pdgid, axis=2))
+
+    matched_higgs = higgs[ak.argmin(fatjet.delta_r(higgs), axis=1, keepdims=True)][:, 0]
     matched_higgs_children = matched_higgs.children
 
     genVars = {"fj_genH_pt": ak.fill_none(matched_higgs.pt, FILL_NONE_VALUE)}
 
     if dau_pdgid == W_PDGID:
-        children_mask = get_pid_mask(
-            matched_higgs_children, [W_PDGID], byall=False
-        )
+        children_mask = get_pid_mask(matched_higgs_children, [W_PDGID], byall=False)
         matched_higgs_children = matched_higgs_children[children_mask]
 
         # order by mass, select lower mass child as V* and higher as V
         children_mass = matched_higgs_children.mass
         v_star = ak.firsts(
-            matched_higgs_children[
-                ak.argmin(children_mass, axis=1, keepdims=True)
-            ]
+            matched_higgs_children[ak.argmin(children_mass, axis=1, keepdims=True)]
         )
         v = ak.firsts(
-            matched_higgs_children[
-                ak.argmax(children_mass, axis=1, keepdims=True)
-            ]
+            matched_higgs_children[ak.argmax(children_mass, axis=1, keepdims=True)]
         )
 
         is_hww_matched = ak.any(children_mask, axis=1)
@@ -207,9 +190,7 @@
         genVars = {**genVars, **genVVars, **genHVVVars}
 
     elif dau_pdgid == TAU_PDGID:
-        children_mask = get_pid_mask(
-            matched_higgs_children, [TAU_PDGID], byall=False
-        )
+        children_mask = get_pid_mask(matched_higgs_children, [TAU_PDGID], byall=False)
         daughters = matched_higgs_children[children_mask]
 
         is_htt_matched = ak.any(children_mask, axis=1)
@@ -274,285 +255,6 @@
                 )
             )
             * 1
-            + (
-                ak.sum(ak.sum(children_pdgId == ELE_PDGID, axis=-1), axis=1)
-                == 1
-            )
-            * 3
-            + (
-                ak.sum(ak.sum(children_pdgId == MU_PDGID, axis=-1), axis=1)
-                == 1
-            )
-            * 5
-            + (
-                (
-                    ak.sum(ak.sum(children_pdgId == MU_PDGID, axis=-1), axis=1)
-                    == 2
-                )
-                | (
-                    ak.sum(
-                        ak.sum(children_pdgId == ELE_PDGID, axis=-1), axis=1
-                    )
-                    == 2
-                )
-            )
-            * 7
-        )
-        extradecay = ak.sum(extradecay, axis=-1)
-
-        elehad = ((taudecay == 4) & (extradecay == 0)) | (
-            (extradecay == 4) & (taudecay == 0)
-        )
-        muhad = ((taudecay == 6) & (extradecay == 0)) | (
-            (extradecay == 6) & (taudecay == 0)
-        )
-        leplep = ((taudecay == 7) | (taudecay == 8)) | (
-            (extradecay == 7) | (extradecay == 8)
-        )
-        hadhad = ~elehad & ~muhad & ~leplep
-
-        # to painfully debug
-        # np.set_printoptions(threshold=np.inf)
-        # print(ak.argsort((is_htt_matched)).to_numpy())
-        # print(ak.flatten(taudecay).to_numpy())
-        # idx= ak.argsort((is_htt_matched)).to_numpy()
-        # idx = [74,2023,2037,2887,3121,3435,3838,4599,4702,4906,5266,5703,6063,6498,6799,7642,8820,8828,8999,9005,9455,9564,11178,11597,11736,12207,12325,12504,12697,12780,13151,13690]
-        # for i in idx:
-        #     print(i,flat_taudaughters_pdgId[i],extra_taus[i],children_pdgId[i])
-        #     print(elehad[i],muhad[i],leplep[i],hadhad[i])
-        #     print(taudecay[i],extradecay[i])
-
-        genHTTVars = {
-            "fj_H_tt_hadhad": to_label(hadhad),
-            "fj_H_tt_elehad": to_label(elehad),
-            "fj_H_tt_muhad": to_label(muhad),
-            "fj_H_tt_leplep": to_label(leplep),
-            "fj_H_tt_isMatched": is_htt_matched,
-        }
-
-        genVars = {**genVars, **genHTTVars}
-
-    return genVars, signal_mask
-
-
-def match_V(genparts: GenParticleArray, fatjet: FatJetArray):
-    vs = genparts[
-        get_pid_mask(genparts, [W_PDGID, Z_PDGID], byall=False)
-        * genparts.hasFlags(GEN_FLAGS)
-    ]
-    matched_vs = vs[ak.argmin(fatjet.delta_r(vs), axis=1, keepdims=True)]
-    matched_vs_mask = ak.any(fatjet.delta_r(matched_vs) < 0.8, axis=1)
-=======
-
-    if type(pdgids) == list:
-        mask = gen_pdgids == pdgids[0]
-        for pdgid in pdgids[1:]:
-            mask = mask | (gen_pdgids == pdgid)
-    else:
-        mask = gen_pdgids == pdgids
-
-    return ak.all(mask, axis=ax) if byall else mask
-
-
-def to_label(array: ak.Array) -> ak.Array:
-    return ak.values_astype(array, np.int32)
-
-
-def match_H(genparts: GenParticleArray, fatjet: FatJetArray, dau_pdgid=W_PDGID):
-    """Gen matching for Higgs samples"""
-    higgs = genparts[
-        get_pid_mask(genparts, HIGGS_PDGID, byall=False) * genparts.hasFlags(GEN_FLAGS)
-    ]
-
-    # only select events that match an specific decay
-    signal_mask = ak.firsts(ak.all(abs(higgs.children.pdgId) == dau_pdgid, axis=2))
-
-    matched_higgs = higgs[ak.argmin(fatjet.delta_r(higgs), axis=1, keepdims=True)][:, 0]
-    matched_higgs_children = matched_higgs.children
-
-    genVars = {"fj_genH_pt": ak.fill_none(matched_higgs.pt, FILL_NONE_VALUE)}
-
-    if dau_pdgid == W_PDGID:
-        children_mask = get_pid_mask(matched_higgs_children, [W_PDGID], byall=False)
-        matched_higgs_children = matched_higgs_children[children_mask]
-
-        # order by mass, select lower mass child as V* and higher as V
-        children_mass = matched_higgs_children.mass
-        v_star = ak.firsts(
-            matched_higgs_children[ak.argmin(children_mass, axis=1, keepdims=True)]
-        )
-        v = ak.firsts(
-            matched_higgs_children[ak.argmax(children_mass, axis=1, keepdims=True)]
-        )
-
-        is_hww_matched = ak.any(children_mask, axis=1)
-
-        genVVars = {
-            "fj_genV_dR": fatjet.delta_r(v),
-            "fj_genVstar": fatjet.delta_r(v_star),
-            "genV_genVstar_dR": v.delta_r(v_star),
-        }
-
-        # VV daughters
-        daughters = ak.flatten(matched_higgs_children.distinctChildren, axis=2)
-        daughters = daughters[daughters.hasFlags(GEN_FLAGS)]
-        daughters_pdgId = abs(daughters.pdgId)
-
-        # exclude neutrinos from nprongs count
-        daughters_nov = daughters[
-            (
-                (daughters_pdgId != vELE_PDGID)
-                & (daughters_pdgId != vMU_PDGID)
-                & (daughters_pdgId != vTAU_PDGID)
-            )
-        ]
-        nprongs = ak.sum(fatjet.delta_r(daughters_nov) < JET_DR, axis=1)
-
-        # get tau decays
-        taudaughters = daughters[(daughters_pdgId == TAU_PDGID)].children
-        taudaughters = taudaughters[taudaughters.hasFlags(["isLastCopy"])]
-        taudaughters_pdgId = abs(taudaughters.pdgId)
-
-        taudecay = (
-            # pions/kaons (hadronic tau) * 1
-            (
-                ak.sum(
-                    (taudaughters_pdgId == ELE_PDGID)
-                    | (taudaughters_pdgId == MU_PDGID),
-                    axis=1,
-                )
-                == 0
-            )
-            * 1
-            # 1 electron * 3
-            + (ak.sum(taudaughters_pdgId == ELE_PDGID, axis=1) == 1) * 3
-            # 1 muon * 5
-            + (ak.sum(taudaughters_pdgId == MU_PDGID, axis=1) == 1) * 5
-        )
-        # flatten taudecay - so painful
-        taudecay = ak.sum(taudecay, axis=-1)
-
-        # lepton daughters
-        lepdaughters = daughters[
-            (
-                (daughters_pdgId == ELE_PDGID)
-                | (daughters_pdgId == MU_PDGID)
-                | (daughters_pdgId == TAU_PDGID)
-            )
-        ]
-        lepinprongs = ak.sum(
-            fatjet.delta_r(lepdaughters) < JET_DR, axis=1
-        )  # should be 0 or 1
-
-        lepton_parent = ak.firsts(
-            lepdaughters[fatjet.delta_r(lepdaughters) < JET_DR].distinctParent
-        )
-        lepton_parent_mass = lepton_parent.mass
-
-        iswlepton = lepton_parent_mass == v.mass
-        iswstarlepton = lepton_parent_mass == v_star.mass
-
-        decay = (
-            # 2 quarks * 1
-            (ak.sum(daughters_pdgId <= b_PDGID, axis=1) == 2) * 1
-            # 1 electron * 3
-            + (ak.sum(daughters_pdgId == ELE_PDGID, axis=1) == 1) * 3
-            # 1 muon * 5
-            + (ak.sum(daughters_pdgId == MU_PDGID, axis=1) == 1) * 5
-            # 1 tau * 7
-            + (ak.sum(daughters_pdgId == TAU_PDGID, axis=1) == 1) * 7
-            # 4 quarks * 11
-            + (ak.sum(daughters_pdgId <= b_PDGID, axis=1) == 4) * 11
-        )
->>>>>>> 4b2db88d
-
-        # number of c quarks in V decay inside jet
-        cquarks = daughters_nov[abs(daughters_nov.pdgId) == c_PDGID]
-        ncquarks = ak.sum(fatjet.delta_r(cquarks) < JET_DR, axis=1)
-
-        genHVVVars = {
-            "fj_nprongs": nprongs,
-            "fj_ncquarks": ncquarks,
-            "fj_lepinprongs": lepinprongs,
-            "fj_H_VV_4q": to_label(decay == 11),
-            "fj_H_VV_elenuqq": to_label(decay == 4),
-            "fj_H_VV_munuqq": to_label(decay == 6),
-            "fj_H_VV_leptauelvqq": to_label((decay == 8) & (taudecay == 3)),
-            "fj_H_VV_leptaumuvqq": to_label((decay == 8) & (taudecay == 5)),
-            "fj_H_VV_hadtauvqq": to_label((decay == 8) & (taudecay == 1)),
-            "fj_H_VV_isVlepton": iswlepton,
-            "fj_H_VV_isVstarlepton": iswstarlepton,
-            "fj_H_VV_isMatched": is_hww_matched,
-        }
-
-        genVars = {**genVars, **genVVars, **genHVVVars}
-
-    elif dau_pdgid == TAU_PDGID:
-        children_mask = get_pid_mask(matched_higgs_children, [TAU_PDGID], byall=False)
-        daughters = matched_higgs_children[children_mask]
-
-        is_htt_matched = ak.any(children_mask, axis=1)
-
-        taudaughters = daughters[(abs(daughters.pdgId) == TAU_PDGID)].children
-        taudaughters = taudaughters[taudaughters.hasFlags(["isLastCopy"])]
-        taudaughters_pdgId = abs(taudaughters.pdgId)
-
-        taudaughters = taudaughters[
-            (
-                (taudaughters_pdgId != vELE_PDGID)
-                & (taudaughters_pdgId != vMU_PDGID)
-                & (taudaughters_pdgId != vTAU_PDGID)
-            )
-        ]
-        taudaughters_pdgId = abs(taudaughters.pdgId)
-
-        flat_taudaughters_pdgId = ak.flatten(taudaughters_pdgId, axis=2)
-
-        extra_taus = ak.any(taudaughters_pdgId == TAU_PDGID, axis=2)
-        children_pdgId = abs(taudaughters[extra_taus].children.pdgId)
-
-        taudecay = (
-            # pions/kaons (full hadronic tau) * 1
-            (
-                (
-                    ak.sum(
-                        (flat_taudaughters_pdgId == PI_PDGID)
-                        | (flat_taudaughters_pdgId == PO_PDGID)
-                        | (flat_taudaughters_pdgId == PP_PDGID),
-                        axis=1,
-                    )
-                    > 0
-                )
-            )
-            * 1
-            # 1 electron * 3
-            + (ak.sum(flat_taudaughters_pdgId == ELE_PDGID, axis=1) == 1) * 3
-            # 1 muon * 5
-            + (ak.sum(flat_taudaughters_pdgId == MU_PDGID, axis=1) == 1) * 5
-            # two leptons
-            + (
-                (ak.sum(flat_taudaughters_pdgId == ELE_PDGID, axis=1) == 2)
-                | (ak.sum(flat_taudaughters_pdgId == MU_PDGID, axis=1) == 2)
-            )
-            * 7
-        )
-
-        extradecay = (
-            (
-                (
-                    ak.sum(
-                        ak.sum(
-                            (children_pdgId == PI_PDGID)
-                            | (children_pdgId == PO_PDGID)
-                            | (children_pdgId == PP_PDGID),
-                            axis=-1,
-                        ),
-                        axis=1,
-                    )
-                    > 0
-                )
-            )
-            * 1
             + (ak.sum(ak.sum(children_pdgId == ELE_PDGID, axis=-1), axis=1) == 1) * 3
             + (ak.sum(ak.sum(children_pdgId == MU_PDGID, axis=-1), axis=1) == 1) * 5
             + (
@@ -663,12 +365,7 @@
 
 def match_Top(genparts: GenParticleArray, fatjet: FatJetArray):
     tops = genparts[
-<<<<<<< HEAD
-        get_pid_mask(genparts, TOP_PDGID, byall=False)
-        * genparts.hasFlags(GEN_FLAGS)
-=======
         get_pid_mask(genparts, TOP_PDGID, byall=False) * genparts.hasFlags(GEN_FLAGS)
->>>>>>> 4b2db88d
     ]
     matched_tops = tops[ak.argmin(fatjet.delta_r(tops), axis=1, keepdims=True)]
     matched_tops_mask = ak.any(fatjet.delta_r(matched_tops) < 0.8, axis=1)
@@ -728,13 +425,7 @@
         )  # should be 0 or 1
 
     # get tau decays from V daughters
-<<<<<<< HEAD
-    taudaughters = wboson_daughters[
-        (wboson_daughters_pdgId == TAU_PDGID)
-    ].children
-=======
     taudaughters = wboson_daughters[(wboson_daughters_pdgId == TAU_PDGID)].children
->>>>>>> 4b2db88d
     taudaughters = taudaughters[taudaughters.hasFlags(["isLastCopy"])]
     taudaughters_pdgId = abs(taudaughters.pdgId)
 
@@ -742,12 +433,7 @@
         # pions/kaons (hadronic tau) * 1
         (
             ak.sum(
-<<<<<<< HEAD
-                (taudaughters_pdgId == ELE_PDGID)
-                | (taudaughters_pdgId == MU_PDGID),
-=======
                 (taudaughters_pdgId == ELE_PDGID) | (taudaughters_pdgId == MU_PDGID),
->>>>>>> 4b2db88d
                 axis=2,
             )
             == 0
@@ -831,29 +517,14 @@
     Then, solve for the z component of the neutrino momentum
     by requiring that the invariant mass of the group of objects is the Higgs mass = 125
     """
-<<<<<<< HEAD
-    a = (
-        h_mass * h_mass
-        - vis.mass * vis.mass
-        + 2 * vis.x * inv.x
-        + 2 * vis.y * inv.y
-    )
-=======
     a = h_mass * h_mass - vis.mass * vis.mass + 2 * vis.x * inv.x + 2 * vis.y * inv.y
->>>>>>> 4b2db88d
     A = 4 * (vis.t * vis.t - vis.z * vis.z)
     B = -4 * a * vis.z
     C = 4 * vis.t * vis.t * (inv.x * inv.x + inv.y * inv.y) - a * a
     delta = B * B - 4 * A * C
     neg = -B / (2 * A)
     neg = ak.nan_to_num(neg)
-<<<<<<< HEAD
-    pos = np.maximum(
-        (-B + np.sqrt(delta)) / (2 * A), (-B - np.sqrt(delta)) / (2 * A)
-    )
-=======
     pos = np.maximum((-B + np.sqrt(delta)) / (2 * A), (-B - np.sqrt(delta)) / (2 * A))
->>>>>>> 4b2db88d
     pos = ak.nan_to_num(pos)
 
     invZ = (delta < 0) * neg + (delta > 0) * pos
