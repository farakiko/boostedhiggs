#!/usr/bin/python

import json
import uproot
from coffea.nanoevents import NanoEventsFactory, NanoAODSchema, BaseSchema
from coffea import nanoevents
from coffea import processor
import time

import argparse
import warnings
import pyarrow as pa
import pyarrow.parquet as pq
import pickle as pkl
import pandas as pd
import os

def main(args):

    # make directory for output
    if not os.path.exists('./outfiles'):
        os.makedirs('./outfiles')

    channels = args.channels.split(',')

    # if --local is specefied in args, process only the args.sample provided
    if args.local:
        files = {}
        with open(f"fileset/pfnanoindex_{args.year}.json", 'r') as f:
            files_all = json.load(f)
            for subdir in files_all[args.year]:
                for key, flist in files_all[args.year][subdir].items():
                    if key in args.sample:
                        files[key] = ["root://cmsxrootd.fnal.gov/" + f for f in flist]
    else:
        # get samples
        if "metadata" in args.json:
            with open(args.json, 'r') as f:
                files = json.load(f)
        else:
            # hopefully this step is avoided in condor jobs that have metadata.json
            from condor.file_utils import loadJson
            files, _ = loadJson(args.json, args.year, args.pfnano)

    if not files:
        print('Did not find files.. Exiting.')
        exit(1)

    # build fileset with files to run per job
    fileset = {}
    starti = args.starti
    job_name = '/' + str(starti*args.n)
    if args.n != -1:
        job_name += '-' + str(args.starti*args.n + args.n)
    for sample, flist in files.items():
        if args.sample:
            if sample not in args.sample.split(','):
                continue
        if args.n != -1:
            fileset[sample] = flist[args.starti*args.n:args.starti*args.n + args.n]
        else:
            fileset[sample] = flist

    print(len(list(fileset.keys())), 'Samples in fileset to be processed: ', list(fileset.keys()))
    print(fileset)

    # define processor
    yearmod = ''
    if 'APV' in args.year:
        yearmod = 'APV'  

    if args.processor == 'hww':
        from boostedhiggs.hwwprocessor import HwwProcessor
<<<<<<< HEAD
=======

        yearmod = ''
        if 'APV' in args.year:
            yearmod = 'APV'
>>>>>>> af1c9b63
        p = HwwProcessor(year=args.year, yearmod=yearmod, 
                         channels=channels, 
                         inference=args.inference,
                         output_location='./outfiles' + job_name)
<<<<<<< HEAD

    elif args.processor == 'lumi':        
        from boostedhiggs.lumi_processor import LumiProcessor
        p = LumiProcessor(year=args.year, yearmod=yearmod, 
                         channels=channels, output_location='./outfiles' + job_name)
                         
=======
>>>>>>> af1c9b63
    else:
        from boostedhiggs.trigger_efficiencies_processor import TriggerEfficienciesProcessor
        p = TriggerEfficienciesProcessor()  # year=args.year)

    tic = time.time()
    if args.executor == "dask":
        from distributed import Client
        from lpcjobqueue import LPCCondorCluster

        cluster = LPCCondorCluster(
            ship_env=True,
            transfer_input_files="boostedhiggs",
        )
        client = Client(cluster)
        nanoevents_plugin = NanoeventsSchemaPlugin()
        client.register_worker_plugin(nanoevents_plugin)
        cluster.adapt(minimum=1, maximum=30)

        print("Waiting for at least one worker")
        client.wait_for_workers(1)

        # does treereduction help?
        executor = processor.DaskExecutor(status=True, client=client, treereduction=2)

    else:
        uproot.open.defaults["xrootd_handler"] = uproot.source.xrootd.MultithreadedXRootDSource

        if args.executor == "futures":
            executor = processor.FuturesExecutor(status=True)
        else:
            executor = processor.IterativeExecutor(status=True)

    nanoevents.PFNanoAODSchema.mixins["SV"] = "PFCand"
    run = processor.Runner(
        executor=executor, savemetrics=True, schema=nanoevents.PFNanoAODSchema, chunksize=args.chunksize
    )

    out, metrics = run(
        fileset, "Events", processor_instance=p
    )

    elapsed = time.time() - tic
    print(f"Metrics: {metrics}")
    print(f"Finished in {elapsed:.1f}s")

    # dump to pickle
    filehandler = open('./outfiles/' + job_name + '.pkl', "wb")
    pkl.dump(out, filehandler)
    filehandler.close()

    # merge parquet
    if args.processor == 'hww':
        for ch in channels:
            data = pd.read_parquet('./outfiles/' + job_name + ch + '/parquet')
            data.to_parquet('./outfiles/' + job_name + '_' + ch + '.parquet')

            # remove old parquet files
            os.system('rm -rf ./outfiles/' + job_name + ch)


if __name__ == "__main__":
    # e.g.
    # run locally on lpc as: python run.py --year 2017 --processor hww --pfnano --n 1 --starti 0 --json samples_pfnano.json
    # run locally on lpc as: python run.py --year 2017 --processor lumi --pfnano --n 1 --starti 0 --json samples_pfnano_data.json

    parser = argparse.ArgumentParser()
    parser.add_argument('--year',        dest='year',           default='2017',
                        help="year",                                type=str)
    parser.add_argument('--starti',      dest='starti',         default=0,
                        help="start index of files",                type=int)
    parser.add_argument('--n',           dest='n',              default=-1,
                        help="number of files to process",          type=int)
    parser.add_argument('--json',        dest='json',           default="metadata.json",
                        help='path to datafiles',                   type=str)
    parser.add_argument('--sample',      dest='sample',         default=None,
                        help='specify sample',                      type=str)
    parser.add_argument("--processor",   dest="processor",      default="hww",
                        help="HWW processor",                       type=str)
    parser.add_argument("--chunksize",   dest='chunksize',      default=10000,
                        help="chunk size in processor",             type=int)
    parser.add_argument("--channels",    dest='channels',       default="ele,mu",
                        help='channels separated by commas')
    parser.add_argument(
        "--executor",
        type=str,
        default="futures",
        choices=["futures", "iterative", "dask"],
        help="type of processor executor",
    )
    parser.add_argument("--local",       dest='local', action='store_true')
    parser.add_argument("--inference",   dest='inference', action='store_true')
    parser.add_argument("--no-inference", dest='inference', action='store_false')
    parser.add_argument("--pfnano",      dest='pfnano', action='store_true')
    parser.add_argument("--no-pfnano",   dest='pfnano', action='store_false')
    parser.set_defaults(pfnano=True)
    parser.set_defaults(inference=True)
    args = parser.parse_args()

    main(args)<|MERGE_RESOLUTION|>--- conflicted
+++ resolved
@@ -71,26 +71,16 @@
 
     if args.processor == 'hww':
         from boostedhiggs.hwwprocessor import HwwProcessor
-<<<<<<< HEAD
-=======
-
-        yearmod = ''
-        if 'APV' in args.year:
-            yearmod = 'APV'
->>>>>>> af1c9b63
         p = HwwProcessor(year=args.year, yearmod=yearmod, 
                          channels=channels, 
                          inference=args.inference,
                          output_location='./outfiles' + job_name)
-<<<<<<< HEAD
 
     elif args.processor == 'lumi':        
         from boostedhiggs.lumi_processor import LumiProcessor
         p = LumiProcessor(year=args.year, yearmod=yearmod, 
                          channels=channels, output_location='./outfiles' + job_name)
                          
-=======
->>>>>>> af1c9b63
     else:
         from boostedhiggs.trigger_efficiencies_processor import TriggerEfficienciesProcessor
         p = TriggerEfficienciesProcessor()  # year=args.year)
