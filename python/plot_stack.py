import numpy as np
import matplotlib.pyplot as plt
import mplhep as hep
hep.style.use("CMS")

import os
import argparse
import hist as hist2
import _pickle as cPickle

"""
For normal stack plots:
    python plot_stack.py --hname met_kin --haxis mt_lepmet --year 2017 --channel hadel --idir /uscms/home/docampoh/nobackup/boostedhiggs/hists/ --odir plots_Sep2
For cutflow stack plots:
    python plot_stack.py --hname cutflow --haxis cut --year 2017 --channel hadel --idir /uscms/home/docampoh/nobackup/boostedhiggs/hists/ --odir plots_Sep2
"""

def main(args):

    input_dir = args.idir + '/' + args.channel + '/' + args.hist_name

    map_proc = {
        "hww": "GluGluHToWWToLNuQQ",
        "qcd": "QCD",
        "tt_semileptonic": "TTToSemiLeptonic",
        "tt_hadronic": "TTToHadronic",
        "tt_dileptonic": "TTTo2L2Nu",
        "wjets": "WJetsToLNu",
        "zjets": "DYJetsToLL",
        "st": "ST"
    }
    
    paths_by_proc = {}    
    if args.channel=="hadmu":
        paths_by_proc['data'] = f"{input_dir}/muon_{args.hist_name}.pkl"
        data_key = "SingleMuon"
    elif args.channel=="hadel":
        paths_by_proc['data'] = f"{input_dir}/electron_{args.hist_name}.pkl"
        data_key = "SingleElectron"
    else:
        print('Not a valid data channel')
        exit
<<<<<<< HEAD

    map_proc['data'] = data_key
    paths_by_proc['hww'] = f"{input_dir}/hww_{args.hist_name}.pkl"

=======

    map_proc['data'] = data_key
    paths_by_proc['hww'] = f"{input_dir}/hww_{args.hist_name}.pkl"
    
>>>>>>> afcdc5ba
    mc_procs = ["tt_semileptonic", "tt_hadronic", "tt_dileptonic", "qcd", "wjets", "zjets", "st"]
    for mc in mc_procs:
        paths_by_proc[mc] = f"{input_dir}/{mc}_{args.hist_name}.pkl"

    hists_by_proc = {}
    for key,path in paths_by_proc.items():
        with open(path, "rb") as f:
            pklf = cPickle.load(f)
<<<<<<< HEAD
        hists_by_proc[key] = pklf[map_proc[key]][args.hist_name][{"region":args.channel}].project(args.hist_axis)
=======
        hists_by_proc[key] = pklf[map_proc[key]][args.hist_name].project(args.hist_axis)
>>>>>>> afcdc5ba

    print(f"generating {args.channel}_{args.hist_axis} plot")

    if args.hist_name == "cutflow":
        from utils import plot_cutflow
        plot_cutflow(
            data=hists_by_proc["data"],
            sig=hists_by_proc["hww"],
            bkg=[hists_by_proc["tt_hadronic"],
                 hists_by_proc["tt_dileptonic"],
                 hists_by_proc["st"],
                 hists_by_proc["zjets"],
                 hists_by_proc["tt_semileptonic"],
                 hists_by_proc["wjets"],
                 hists_by_proc["qcd"],],
            bkg_labels=[r"$t\bar{t}$ hadronic",
                        r"$t\bar{t}$ dileptonic",
                        r"Single-t",
                        r"$Z(ll)$",
                        r"$t\bar{t}$ semileptonic",
                        r"$W(l\nu)$",
                        "QCD"], 
            region=args.channel,
            odir=args.odir,
            year=args.year,
        )
    else:
        from utils import plot_stack
        plot_stack(
            data=hists_by_proc["data"],
            sig=hists_by_proc["hww"],
            bkg=[hists_by_proc["tt_hadronic"],
                 hists_by_proc["tt_dileptonic"],
                 hists_by_proc["st"],
                 hists_by_proc["zjets"],
                 hists_by_proc["tt_semileptonic"],
                 hists_by_proc["qcd"],
                 hists_by_proc["wjets"]],
            bkg_labels=[r"$t\bar{t}$ hadronic",
                        r"$t\bar{t}$ dileptonic",
                        r"Single-t",
                        r"$Z(ll)$",
                        r"$t\bar{t}$ semileptonic",
                        "QCD",
                        r"$W(l\nu)$"],
            axis_name=args.hist_axis,
            region=args.channel,
            odir=args.odir,
            year=args.year,
        )

if __name__ == "__main__":
    parser = argparse.ArgumentParser()
    parser.add_argument('--hname',      dest='hist_name',  default=None,  help="hist name",                         type=str,   required=True)
    parser.add_argument('--haxis',      dest='hist_axis',  default=None,  help="hist axis to project",              type=str,   required=True)
    parser.add_argument('--year',       dest='year',       default=None,  help="year",                              type=str,   required=True)
    parser.add_argument('--channel',    dest='channel',    default=None,  help="channel (hadmu or hadel)",          type=str,   required=True)
    parser.add_argument('--idir',       dest='idir',       default=None,  help="directory with pickled histograms", type=str,   required=True)
    parser.add_argument('--odir',       dest='odir',       default=None,  help="output directory with plots",       type=str,   required=True)

    args = parser.parse_args()

    os.system(f'mkdir -p {args.odir}')

    main(args)<|MERGE_RESOLUTION|>--- conflicted
+++ resolved
@@ -40,17 +40,10 @@
     else:
         print('Not a valid data channel')
         exit
-<<<<<<< HEAD
 
     map_proc['data'] = data_key
     paths_by_proc['hww'] = f"{input_dir}/hww_{args.hist_name}.pkl"
 
-=======
-
-    map_proc['data'] = data_key
-    paths_by_proc['hww'] = f"{input_dir}/hww_{args.hist_name}.pkl"
-    
->>>>>>> afcdc5ba
     mc_procs = ["tt_semileptonic", "tt_hadronic", "tt_dileptonic", "qcd", "wjets", "zjets", "st"]
     for mc in mc_procs:
         paths_by_proc[mc] = f"{input_dir}/{mc}_{args.hist_name}.pkl"
@@ -59,11 +52,7 @@
     for key,path in paths_by_proc.items():
         with open(path, "rb") as f:
             pklf = cPickle.load(f)
-<<<<<<< HEAD
-        hists_by_proc[key] = pklf[map_proc[key]][args.hist_name][{"region":args.channel}].project(args.hist_axis)
-=======
         hists_by_proc[key] = pklf[map_proc[key]][args.hist_name].project(args.hist_axis)
->>>>>>> afcdc5ba
 
     print(f"generating {args.channel}_{args.hist_axis} plot")
 
