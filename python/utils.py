--- conflicted
+++ resolved
@@ -48,30 +48,6 @@
         sum_sumgenweight = sum_sumgenweight + metadata[sample][year]['sumgenweight']
 
     return sum_sumgenweight
-
-
-<<<<<<< HEAD
-simplified_labels = {
-    "GluGluHToWWToLNuQQ": r"ggH(WW) $(qq\ell\nu)$",
-    "ttHToNonbb_M125": "ttH(WW)",
-    "GluGluHToWW_Pt-200ToInf_M-125": "ggH(WW)-Pt200",
-    "ALL_VH_SIGNALS_COMBINED": "VH(WW)",
-    "VBFHToWWToLNuQQ-MH125": r"VBFH(WW) $(qq\ell\nu)$",
-    "QCD": "Multijet",
-    "DYJets": r"Z$(\ell\ell)$+jets",
-    "WJetsLNu": r"W$(\ell\nu)$+jets",
-    "TTbar": r"$t\bar{t}$+jets",
-    "WZQQ": r"W/Z$(qq)$",
-    "SingleTop": r"Single Top",
-    "VBFHToWWToLNuQQ_M-125_withDipoleRecoil": r"VBFH(WW) $(qq\ell\nu)$",
-=======
-# define the axes for the different variables to be plotted
-# define samples
-signal_by_ch = {
-    'ele': ['ttHToNonbb_M125', 'GluGluHToWW_Pt-200ToInf_M-125', 'ALL_VH_SIGNALS_COMBINED', 'VBFHToWWToLNuQQ_M-125_withDipoleRecoil'],
-    'mu': ['ttHToNonbb_M125', 'GluGluHToWW_Pt-200ToInf_M-125', 'ALL_VH_SIGNALS_COMBINED', 'VBFHToWWToLNuQQ_M-125_withDipoleRecoil'],
->>>>>>> dc37ef77
-}
 
 simplified_labels = {
     "GluGluHToWWToLNuQQ": r"ggH(WW) $(qq\ell\nu)$",
@@ -181,14 +157,10 @@
     'had_matchedH': hist2.axis.Regular(20, 100, 400, name='var', label=r'gen H $p_T$ [GeV]', overflow=True),
     'lep_nprongs': hist2.axis.Regular(20, 0, 4, name='var', label=r'num of prongs', overflow=True),
     'had_nprongs': hist2.axis.Regular(20, 0, 4, name='var', label=r'num of prongs', overflow=True),
-<<<<<<< HEAD
+    'gen_Hpt': hist2.axis.Regular(20, 30, 350, name='var', label=r'Higgs $p_T$ [GeV]', overflow=True),
 }
 
 axis_dict['lep_isolation_lowpt'] = hist2.axis.Regular(20, 0, 0.15, name='var', label=r'Lepton iso (low $p_T$)', overflow=True)
 axis_dict['lep_isolation_highpt'] = hist2.axis.Regular(20, 0, 5, name='var', label=r'Lepton iso (high $p_T$)', overflow=True)
 axis_dict['lep_misolation_lowpt'] = hist2.axis.Regular(35, 0, 2., name='var', label=r'Lepton mini iso (low $p_T$)', overflow=True)
-axis_dict['lep_misolation_highpt'] = hist2.axis.Regular(35, 0, 0.15, name='var', label=r'Lepton mini iso (high $p_T$)', overflow=True)
-=======
-    'gen_Hpt': hist2.axis.Regular(20, 30, 350, name='var', label=r'Higgs $p_T$ [GeV]', overflow=True),
-}
->>>>>>> dc37ef77
+axis_dict['lep_misolation_highpt'] = hist2.axis.Regular(35, 0, 0.15, name='var', label=r'Lepton mini iso (high $p_T$)', overflow=True)