--- conflicted
+++ resolved
@@ -162,24 +162,19 @@
         pkl.dump(hists, f)
 
 
-<<<<<<< HEAD
-def make_stack(odir, vars_to_plot, years, channels,logy=True,add_data=False):
-    signal_by_ch = {'ele': 'GluGluHToWWToLNuQQ_M125_TuneCP5_PSweight_13TeV-powheg2-jhugen727-pythia8',
-                    'mu': 'GluGluHToWWToLNuQQ_M125_TuneCP5_PSweight_13TeV-powheg2-jhugen727-pythia8',
-                    'had': 'GluGluHToWWToLNuQQ_M125_TuneCP5_PSweight_13TeV-powheg2-jhugen727-pythia8',  # NOTE: need to change this file
-    }
-
-=======
-def make_stack(odir, vars_to_plot, years, channels, pfnano):
-    signal_by_ch = {'ele': 'GluGluHToWWToLNuQQ_M125_TuneCP5_PSweight_13TeV-powheg2-jhugen727-pythia8',
-                    'mu': 'GluGluHToWWToLNuQQ_M125_TuneCP5_PSweight_13TeV-powheg2-jhugen727-pythia8',
-                    'had': 'GluGluHToWWToLNuQQ_M125_TuneCP5_PSweight_13TeV-powheg2-jhugen727-pythia8',  # NOTE: need to change this file
+def make_stack(odir, vars_to_plot, years, channels,pfnano,logy=True,add_data=False):
+    if pfnano:
+         signal_by_ch = {'ele': 'GluGluHToWWToLNuQQ',
+                         'mu': 'GluGluHToWWToLNuQQ',
+                         #'had': 'GluGluHToWWTo4q',
+                         'had': 'GluGluHToWWToLNuQQ', #TODO: change this file
                     }
-    if args.pfnano:
-        signal = 'GluGluHToWWToLNuQQ'
-    else:
-        signal = 'GluGluHToWWToLNuQQ_M125_TuneCP5_PSweight_13TeV-powheg2-jhugen727-pythia8'
->>>>>>> 5f9952d4
+     else:
+         signal_by_ch = {'ele': 'GluGluHToWWToLNuQQ_M125_TuneCP5_PSweight_13TeV-powheg2-jhugen727-pythia8',
+                         'mu': 'GluGluHToWWToLNuQQ_M125_TuneCP5_PSweight_13TeV-powheg2-jhugen727-pythia8',
+                         'had': 'GluGluHToWWToLNuQQ_M125_TuneCP5_PSweight_13TeV-powheg2-jhugen727-pythia8',  
+                     }
+
 
     # load the hists
     with open(f'{odir}/hists.pkl', 'rb') as f:
@@ -228,21 +223,14 @@
                 except:
                     print('No background samples to plot besides the signal')
                 # plot the signal separately on the same plot
-<<<<<<< HEAD
-                signal = hists[year][ch][var][{"samples": get_simplified_label(signal_by_ch[ch])}]
+                signal = hists[year][ch][var][{"samples": get_simplified_label(signal_by_ch[ch],pfnano)}]
                 # if not logy then scale the signal by 10 (?)
                 if not logy:
                     signal = signal*10
                 hep.histplot(signal,
                              ax=ax,
                              stack=True,
-                             label=get_simplified_label(signal_by_ch[ch]),
-=======
-                hep.histplot(hists[year][ch][var][{"samples": get_simplified_label(signal, pfnano)}],
-                             ax=ax,
-                             stack=True,
-                             label=get_simplified_label(signal, pfnano),
->>>>>>> 5f9952d4
+                             label=get_simplified_label(signal_by_ch[ch],pfnano),
                              color='red'
                 )
                 # add ratio plot if we have data
@@ -326,21 +314,13 @@
     # e.g.
     # run locally as: python make_plots.py --year 2017 --vars configs/vars.json --channels ele,mu,had --idir ../results/ --odir hists --pfnano True
     parser = argparse.ArgumentParser()
-<<<<<<< HEAD
-    parser.add_argument('--years',      dest='years',       default='2017',                     help="year", type=str)
-    parser.add_argument('--samples',    dest='samples',     default="configs/samples.json",     help='path to json with samples to be plotted')
+    parser.add_argument('--years',      dest='years',       default='2017',                     help="year")
+    parser.add_argument("--pfnano",     dest='pfnano',      default=False,                      help="Run with pfnano",                     action=BoolArg)
     parser.add_argument('--vars',       dest='vars',        default="configs/vars.json",        help='path to json with variables to be plotted')
     parser.add_argument('--channels',   dest='channels',    default='ele,mu,had',               help='channels for which to plot this variable')
-    parser.add_argument('--odir',       dest='odir',        default='hists',                    help="tag for output directory", type=str)
-    parser.add_argument('--idir',       dest='idir',        default='../results/',              help="input directory with results", type=str)
-=======
-    parser.add_argument('--years',      dest='years',       default='2017',                     help="year")
-    parser.add_argument("--pfnano",      dest='pfnano',         default=False,                  help="Run with pfnano",                     action=BoolArg)
-    parser.add_argument('--vars',       dest='vars',        default="configs/vars.json",        help='path to json with variables to be plotted', required=True)
-    parser.add_argument('--channels',   dest='channels',    default='ele,mu,had',               help='channels for which to plot this variable', required=True)
     parser.add_argument('--odir',       dest='odir',        default='hists',                    help="tag for output directory")
     parser.add_argument('--idir',       dest='idir',        default='../results/',              help="input directory with results")
->>>>>>> 5f9952d4
+
     args = parser.parse_args()
 
     main(args)